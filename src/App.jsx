--- conflicted
+++ resolved
@@ -1,60 +1,73 @@
-<<<<<<< HEAD
-import React, {Suspense} from "react";
-import {
-    BrowserRouter as Router,
-    Switch,
-    Route
-} from "react-router-dom";
+import React, { Suspense } from "react";
+import { BrowserRouter as Router, Switch, Route } from "react-router-dom";
 import { hot } from "react-hot-loader/root";
-import {lazy} from "@loadable/component";
-import pMinDelay from 'p-min-delay';
+import { lazy } from "@loadable/component";
+import pMinDelay from "p-min-delay";
 
 import IndexPage from "./pages/Index";
 import WillThrow from "./pages/WillThrow";
 
+import Navigation from "./components/Navigation";
+import Loading from "./components/Loading";
+import ErrorBoundary from "./components/ErrorBoundary";
+
 const LazyMinDelayPage = lazy(() =>
-    pMinDelay(import(/* webpackChunkName: "LazyPage" */ "./pages/LazyPage"), 200)
+    pMinDelay(
+        import(/* webpackChunkName: "LazyPage" */ "./pages/LazyPage"),
+        200
+    )
 );
 
 const LazyNoDelayPage = lazy(() =>
     pMinDelay(import(/* webpackChunkName: "LazyPage" */ "./pages/LazyPage"), 30)
 );
 
-import Navigation from "./components/Navigation";
-import Loading from "./components/Loading";
-import ErrorBoundary from "./components/ErrorBoundary";
-
 const App = () => (
     <Router>
-        <div style={{padding: '0 1rem'}}>
+        <div style={{ padding: "0 1rem" }}>
             <h1>App Component</h1>
 
-            <Navigation/>
+            <Navigation />
 
             <p>
-                When you navigate to the lazy-loaded <code>&lt;LazyNoDelayPage/&gt;</code>, you will see a spinner for a very short time (30ms).<br/>
-                Sometimes this has a negative impact on UX because the loading indicator was shown so briefly that the user did not get to see what was just attempted to be rendered.<br/>
-                To counter this, you can set a delay to ensure that the the loading indicator is at least shown for some time.<br/>
-                Try navigating to the non-delayed lazy route, notice you barely (if at all get to see the spinner), then try navigating to the delayed lazy route.
-                <br/><br/>
-                <em>You will need to reload the page after navigating to each lazy route, as the resolved component has been cached at that point.</em>
+                When you navigate to the lazy-loaded{" "}
+                <code>&lt;LazyNoDelayPage/&gt;</code>, you will see a spinner
+                for a very short time (30ms).
+                <br />
+                Sometimes this has a negative impact on UX because the loading
+                indicator was shown so briefly that the user did not get to see
+                what was just attempted to be rendered.
+                <br />
+                To counter this, you can set a delay to ensure that the the
+                loading indicator is at least shown for some time.
+                <br />
+                Try navigating to the non-delayed lazy route, notice you barely
+                (if at all get to see the spinner), then try navigating to the
+                delayed lazy route.
+                <br />
+                <br />
+                <em>
+                    You will need to reload the page after navigating to each
+                    lazy route, as the resolved component has been cached at
+                    that point.
+                </em>
             </p>
 
-            <div style={{border: '1px solid black', padding: '1rem'}}>
+            <div style={{ border: "1px solid black", padding: "1rem" }}>
                 <ErrorBoundary clearErrorOnNavigate>
-                    <Suspense fallback={<Loading/>}>
+                    <Suspense fallback={<Loading />}>
                         <Switch>
                             <Route path="/error-boundary">
-                                <WillThrow/>
+                                <WillThrow />
                             </Route>
                             <Route path="/lazy-min-delay">
-                                <LazyMinDelayPage/>
+                                <LazyMinDelayPage />
                             </Route>
                             <Route path="/lazy-no-delay">
-                                <LazyNoDelayPage/>
+                                <LazyNoDelayPage />
                             </Route>
                             <Route path="/" exact>
-                                <IndexPage/>
+                                <IndexPage />
                             </Route>
                         </Switch>
                     </Suspense>
@@ -63,27 +76,5 @@
         </div>
     </Router>
 );
-=======
-import React, { useState } from "react";
-import Example from "./components/example/Example";
-
-const App = () => {
-    const [highlightText, setHighlightText] = useState(false);
-
-    return (
-        <div>
-            <h1>React Application Works!</h1>
-            <Example highlightMessage={highlightText} />
-            <label>
-                <input
-                    type="checkbox"
-                    onChange={e => setHighlightText(e.target.checked)}
-                />
-                &nbsp;Highlight Message
-            </label>
-        </div>
-    );
-};
->>>>>>> af256d1b
 
 export default hot(App);