{
  "name": "frontline-starter",
  "private": true,
  "scripts": {
    "clean": "rimraf dist",
    "build": "npm run clean && cross-env NODE_ENV=production webpack --mode production",
    "start": "cross-env NODE_ENV=development webpack-dev-server --mode development",
    "analyze:legacy": "webpack-bundle-analyzer dist/stats.legacy.json -p 8888",
    "analyze:modern": "webpack-bundle-analyzer dist/stats.modern.json -p 8889",
    "prettier": "prettier --write \"src/**/*.*(js|jsx|json|css|scss)\"",
    "eslint": "eslint --fix \"src/**/*.*(js|jsx|json)\"",
    "stylelint": "stylelint --fix \"src/**/*.*(css|scss)\""
  },
  "devDependencies": {
    "@akqa-frontline/asset-config-webpack-plugin": "0.7.0",
    "@akqa-frontline/eslint-config-frontline": "0.7.0",
    "@akqa-frontline/font-config-webpack-plugin": "0.7.0",
    "@akqa-frontline/image-config-webpack-plugin": "0.7.0",
    "@akqa-frontline/js-config-webpack-plugin": "0.7.0",
    "@akqa-frontline/scss-config-webpack-plugin": "0.7.0",
    "@akqa-frontline/stylelint-config-frontline": "0.7.0",
    "@akqa-frontline/webpack-config": "0.7.0",
    "babel-eslint": "10.0.3",
    "cross-env": "6.0.3",
    "eslint": "6.8.0",
    "eslint-config-prettier": "6.10.0",
    "eslint-config-react-app": "5.2.0",
    "eslint-plugin-import": "2.20.1",
    "eslint-plugin-jsx-a11y": "6.2.3",
    "eslint-plugin-prettier": "3.1.2",
    "eslint-plugin-react": "7.18.3",
    "eslint-plugin-react-hooks": "1.7.0",
    "husky": "4.2.1",
    "lint-staged": "10.0.7",
    "node-sass": "4.13.1",
    "prettier": "1.19.1",
    "rimraf": "3.0.0",
    "stylelint": "13.1.0",
    "stylelint-config-prettier": "8.0.1",
    "stylelint-prettier": "1.1.2",
    "webpack": "4.41.5",
    "webpack-bundle-analyzer": "3.6.0",
    "webpack-cli": "3.3.10",
    "webpack-dev-server": "3.10.3"
  },
  "dependencies": {
    "@hot-loader/react-dom": "16.11.0",
<<<<<<< HEAD
    "@loadable/component": "5.12.0",
=======
    "@loadable/component": "5.11.0",
    "classnames": "^2.2.6",
>>>>>>> c39310ae
    "core-js": "3.4.1",
    "lodash-es": "4.17.15",
    "normalize-scss": "7.0.1",
    "p-min-delay": "^3.1.0",
    "prop-types": "15.7.2",
    "react": "16.12.0",
    "react-dom": "16.12.0",
    "react-hot-loader": "4.12.18",
    "react-router-dom": "5.1.2"
  },
  "husky": {
    "hooks": {
      "pre-commit": "lint-staged"
    }
  },
  "lint-staged": {
    "src/**/*.*(js|jsx|json|css|scss)": [
      "prettier --write",
      "eslint src/**/*.*(js|jsx|json) --fix",
      "stylelint src/**/*.*(css|scss) --fix"
    ]
  }
}<|MERGE_RESOLUTION|>--- conflicted
+++ resolved
@@ -45,12 +45,8 @@
   },
   "dependencies": {
     "@hot-loader/react-dom": "16.11.0",
-<<<<<<< HEAD
     "@loadable/component": "5.12.0",
-=======
-    "@loadable/component": "5.11.0",
     "classnames": "^2.2.6",
->>>>>>> c39310ae
     "core-js": "3.4.1",
     "lodash-es": "4.17.15",
     "normalize-scss": "7.0.1",
